--- conflicted
+++ resolved
@@ -13,11 +13,7 @@
   val circeParser = "io.circe" %% "circe-parser" % circeGeneric.revision
   val circeRefined = "io.circe" %% "circe-refined" % circeGeneric.revision
   val commonsIo = "commons-io" % "commons-io" % "2.6"
-<<<<<<< HEAD
-  val coursierCore = "io.get-coursier" %% "coursier" % "2.0.0-RC6-1"
-=======
   val coursierCore = "io.get-coursier" %% "coursier" % "2.0.0-RC6"
->>>>>>> b1e73e64
   val coursierCatsInterop = "io.get-coursier" %% "coursier-cats-interop" % coursierCore.revision
   val disciplineScalatest = "org.typelevel" %% "discipline-scalatest" % "1.0.0"
   val fs2Core = "co.fs2" %% "fs2-core" % "2.2.2"
