/*
 * Copyright 2018-2020 Scala Steward contributors
 *
 * Licensed under the Apache License, Version 2.0 (the "License");
 * you may not use this file except in compliance with the License.
 * You may obtain a copy of the License at
 *
 *     http://www.apache.org/licenses/LICENSE-2.0
 *
 * Unless required by applicable law or agreed to in writing, software
 * distributed under the License is distributed on an "AS IS" BASIS,
 * WITHOUT WARRANTIES OR CONDITIONS OF ANY KIND, either express or implied.
 * See the License for the specific language governing permissions and
 * limitations under the License.
 */

package org.scalasteward.core.buildtool.mill

import cats.syntax.all._
import org.scalasteward.core.BuildInfo
import org.scalasteward.core.buildtool.BuildToolAlg
import org.scalasteward.core.data.Scope
import org.scalasteward.core.data.Scope.Dependencies
import org.scalasteward.core.io.{FileAlg, ProcessAlg, WorkspaceAlg}
import org.scalasteward.core.scalafix.Migration
import org.scalasteward.core.util.{MonadThrow, Nel}
import org.scalasteward.core.vcs.data.Repo

trait MillAlg[F[_]] extends BuildToolAlg[F]

object MillAlg {
  private val content =
    s"""|import coursierapi.MavenRepository
        |
        |interp.repositories() ++= Seq(
        |  MavenRepository.of("https://oss.sonatype.org/content/repositories/snapshots/")
        |)
        |interp.load.ivy("${BuildInfo.organization}" %% "${BuildInfo.millPluginModuleName}" % "${BuildInfo.version}")
        |""".stripMargin

  val extractDeps: String =
    s"${BuildInfo.millPluginModuleRootPkg}.StewardPlugin/extractDeps"

  def create[F[_]](implicit
      fileAlg: FileAlg[F],
      processAlg: ProcessAlg[F],
      workspaceAlg: WorkspaceAlg[F],
      F: MonadThrow[F]
  ): MillAlg[F] =
    new MillAlg[F] {
      override def containsBuild(repo: Repo): F[Boolean] =
        workspaceAlg.repoDir(repo).flatMap(repoDir => fileAlg.isRegularFile(repoDir / "build.sc"))

      override def getDependencies(repo: Repo): F[List[Dependencies]] =
        for {
          repoDir <- workspaceAlg.repoDir(repo)
          predef = repoDir / "scala-steward.sc"
<<<<<<< HEAD
          _ <- fileAlg.writeFile(predef, content)
          extractDeps = s"${BuildInfo.millPluginModuleRootPkg}.StewardPlugin/extractDeps"
          extracted <- processAlg.execSandboxed(
            Nel("mill", List("-i", "-p", predef.toString(), "show", extractDeps)),
            repoDir
          )
          parsed <- F.fromEither(
            parser.parseModules(extracted.dropWhile(!_.startsWith("{")).mkString("\n"))
          )
          _ <- fileAlg.deleteForce(predef)
=======
          extracted <- fileAlg.createTemporarily(predef, content) {
            val command = Nel("mill", List("-i", "-p", predef.toString, "show", extractDeps))
            processAlg.exec(command, repoDir)
          }
          parsed <- F.fromEither(
            parser.parseModules(extracted.dropWhile(!_.startsWith("{")).mkString("\n"))
          )
>>>>>>> 3e266bfd
        } yield parsed.map(module => Scope(module.dependencies, module.repositories))

      override def runMigrations(repo: Repo, migrations: Nel[Migration]): F[Unit] = F.unit
    }
}<|MERGE_RESOLUTION|>--- conflicted
+++ resolved
@@ -23,7 +23,7 @@
 import org.scalasteward.core.data.Scope.Dependencies
 import org.scalasteward.core.io.{FileAlg, ProcessAlg, WorkspaceAlg}
 import org.scalasteward.core.scalafix.Migration
-import org.scalasteward.core.util.{MonadThrow, Nel}
+import org.scalasteward.core.util.{BracketThrow, Nel}
 import org.scalasteward.core.vcs.data.Repo
 
 trait MillAlg[F[_]] extends BuildToolAlg[F]
@@ -45,7 +45,7 @@
       fileAlg: FileAlg[F],
       processAlg: ProcessAlg[F],
       workspaceAlg: WorkspaceAlg[F],
-      F: MonadThrow[F]
+      F: BracketThrow[F]
   ): MillAlg[F] =
     new MillAlg[F] {
       override def containsBuild(repo: Repo): F[Boolean] =
@@ -55,26 +55,13 @@
         for {
           repoDir <- workspaceAlg.repoDir(repo)
           predef = repoDir / "scala-steward.sc"
-<<<<<<< HEAD
-          _ <- fileAlg.writeFile(predef, content)
-          extractDeps = s"${BuildInfo.millPluginModuleRootPkg}.StewardPlugin/extractDeps"
-          extracted <- processAlg.execSandboxed(
-            Nel("mill", List("-i", "-p", predef.toString(), "show", extractDeps)),
-            repoDir
-          )
-          parsed <- F.fromEither(
-            parser.parseModules(extracted.dropWhile(!_.startsWith("{")).mkString("\n"))
-          )
-          _ <- fileAlg.deleteForce(predef)
-=======
           extracted <- fileAlg.createTemporarily(predef, content) {
             val command = Nel("mill", List("-i", "-p", predef.toString, "show", extractDeps))
-            processAlg.exec(command, repoDir)
+            processAlg.execSandboxed(command, repoDir)
           }
           parsed <- F.fromEither(
             parser.parseModules(extracted.dropWhile(!_.startsWith("{")).mkString("\n"))
           )
->>>>>>> 3e266bfd
         } yield parsed.map(module => Scope(module.dependencies, module.repositories))
 
       override def runMigrations(repo: Repo, migrations: Nel[Migration]): F[Unit] = F.unit
