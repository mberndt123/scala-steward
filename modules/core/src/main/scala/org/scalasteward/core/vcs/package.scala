--- conflicted
+++ resolved
@@ -23,27 +23,12 @@
 import org.scalasteward.core.git.Branch
 import org.scalasteward.core.vcs.VCSType.{Bitbucket, BitbucketServer, GitHub, GitLab}
 import org.scalasteward.core.vcs.data.Repo
-import org.scalasteward.core.git.Branch
 
 package object vcs {
 
   /** Determines the `head` (GitHub) / `source_branch` (GitLab, Bitbucket) parameter for searching
     * for already existing pull requests.
     */
-<<<<<<< HEAD
-  def listingBranch(
-      vcsType: VCSType,
-      fork: Repo,
-      update: Update,
-      nonDefaultBaseBranch: Option[Branch]
-  ): String =
-    vcsType match {
-      case GitHub =>
-        s"${fork.owner}/${fork.repo}:${git.branchFor(update, nonDefaultBaseBranch).name}"
-
-      case GitLab | Bitbucket | BitbucketServer =>
-        git.branchFor(update, nonDefaultBaseBranch).name
-=======
   def listingBranch(vcsType: VCSType, fork: Repo, updateBranch: Branch): String =
     vcsType match {
       case GitHub =>
@@ -51,26 +36,11 @@
 
       case GitLab | Bitbucket | BitbucketServer =>
         updateBranch.name
->>>>>>> 49399463
     }
 
   /** Determines the `head` (GitHub) / `source_branch` (GitLab, Bitbucket) parameter for creating
     * a new pull requests.
     */
-<<<<<<< HEAD
-  def createBranch(
-      vcsType: VCSType,
-      fork: Repo,
-      update: Update,
-      nonDefaultBaseBranch: Option[Branch]
-  ): String =
-    vcsType match {
-      case GitHub =>
-        s"${fork.owner}:${git.branchFor(update, nonDefaultBaseBranch).name}"
-
-      case GitLab | Bitbucket | BitbucketServer =>
-        git.branchFor(update, nonDefaultBaseBranch).name
-=======
   def createBranch(vcsType: VCSType, fork: Repo, updateBranch: Branch): String =
     vcsType match {
       case GitHub =>
@@ -78,7 +48,6 @@
 
       case GitLab | Bitbucket | BitbucketServer =>
         updateBranch.name
->>>>>>> 49399463
     }
 
   def possibleTags(version: String): List[String] =
