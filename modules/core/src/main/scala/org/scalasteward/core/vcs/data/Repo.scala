--- conflicted
+++ resolved
@@ -17,52 +17,32 @@
 package org.scalasteward.core.vcs.data
 
 import cats.Eq
-<<<<<<< HEAD
-import io.circe.{KeyDecoder, KeyEncoder}
+import io.circe.KeyEncoder
 import org.scalasteward.core.git.Branch
-=======
-import io.circe.KeyEncoder
->>>>>>> f6f1c7a0
 
 final case class Repo(
     owner: String,
     repo: String,
     branch: Option[Branch] = None
 ) {
-<<<<<<< HEAD
   def show: String = branch match {
+    case Some(value) => s"$owner/$repo:${value.name}"
+    case None        => s"$owner/$repo"
+  }
+
+  def toPath: String = branch match {
     case Some(value) => s"$owner/$repo/${value.name}"
     case None        => s"$owner/$repo"
   }
-=======
-  def show: String = s"$owner/$repo"
-
-  def toPath: String = s"$owner/$repo"
->>>>>>> f6f1c7a0
 }
 
 object Repo {
   implicit val repoEq: Eq[Repo] =
     Eq.fromUniversalEquals
 
-<<<<<<< HEAD
-  implicit val repoKeyDecoder: KeyDecoder[Repo] = {
-    val regex = """(.+)/([^/]+)""".r
-    val regexWithBranch = """(.+)/([^/]+)#([^/]+)""".r
-    KeyDecoder.instance {
-      case regexWithBranch(owner, repo, branch) => Some(Repo(owner, repo, Some(Branch(branch))))
-      case regex(owner, repo)                   => Some(Repo(owner, repo))
-      case _                                    => None
-    }
-  }
-
   implicit val repoKeyEncoder: KeyEncoder[Repo] =
     KeyEncoder.instance {
       case Repo(owner, repo, Some(branch)) => owner + "/" + repo + "/" + branch.name
       case Repo(owner, repo, None)         => owner + "/" + repo
     }
-=======
-  implicit val repoKeyEncoder: KeyEncoder[Repo] =
-    KeyEncoder.instance(_.toPath)
->>>>>>> f6f1c7a0
 }