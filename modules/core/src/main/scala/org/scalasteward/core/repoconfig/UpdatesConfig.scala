--- conflicted
+++ resolved
@@ -20,17 +20,13 @@
 import io.circe.generic.extras.semiauto._
 import io.circe.{Decoder, Encoder}
 import org.scalasteward.core.data.Update
-<<<<<<< HEAD
-import org.scalasteward.core.update.FilterAlg.{FilterResult, IgnoredByConfig, NotAllowedByConfig}
-import org.scalasteward.core.util.Nel
-=======
 import org.scalasteward.core.update.FilterAlg.{
   FilterResult,
   IgnoredByConfig,
   NotAllowedByConfig,
   VersionPinnedByConfig
 }
->>>>>>> 1111944d
+import org.scalasteward.core.util.Nel
 
 final case class UpdatesConfig(
     pin: List[UpdatePattern] = List.empty,
@@ -39,33 +35,24 @@
     limit: Option[Int] = None
 ) {
   def keep(update: Update.Single): FilterResult =
-<<<<<<< HEAD
-    isAllowed(update).flatMap(isIgnored)
+    isAllowed(update).flatMap(isPinned).flatMap(isIgnored)
 
   private def isAllowed(update: Update.Single): FilterResult = {
     val m = UpdatePattern.findMatch(allow, update, include = true)
     if (m.filteredVersions.nonEmpty) {
       Right(update.copy(newerVersions = Nel.fromListUnsafe(m.filteredVersions)))
-    } else if (m.byArtifactId.isEmpty)
+    } else if (allow.isEmpty)
       Right(update)
     else Left(NotAllowedByConfig(update))
-=======
-    isAllowed(update) *> isPinned(update) *> isIgnored(update)
-
-  private def isAllowed(update: Update.Single): FilterResult = {
-    lazy val matched = UpdatePattern.findMatch(allow, update)
-    val isIncluded = allow.isEmpty || matched.byVersion.nonEmpty
-    Either.cond(isIncluded, update, NotAllowedByConfig(update))
   }
 
   private def isPinned(update: Update.Single): FilterResult = {
-    val m = UpdatePattern.findMatch(pin, update)
-    Either.cond(
-      m.byArtifactId.isEmpty || m.byVersion.nonEmpty,
-      update,
-      VersionPinnedByConfig(update)
-    )
->>>>>>> 1111944d
+    val m = UpdatePattern.findMatch(pin, update, include = true)
+    if (m.filteredVersions.nonEmpty) {
+      Right(update.copy(newerVersions = Nel.fromListUnsafe(m.filteredVersions)))
+    } else if (m.byArtifactId.isEmpty)
+      Right(update)
+    else Left(VersionPinnedByConfig(update))
   }
 
   private def isIgnored(update: Update.Single): FilterResult = {
