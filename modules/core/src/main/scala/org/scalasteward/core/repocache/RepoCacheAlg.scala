/*
 * Copyright 2018-2022 Scala Steward contributors
 *
 * Licensed under the Apache License, Version 2.0 (the "License");
 * you may not use this file except in compliance with the License.
 * You may obtain a copy of the License at
 *
 *     http://www.apache.org/licenses/LICENSE-2.0
 *
 * Unless required by applicable law or agreed to in writing, software
 * distributed under the License is distributed on an "AS IS" BASIS,
 * WITHOUT WARRANTIES OR CONDITIONS OF ANY KIND, either express or implied.
 * See the License for the specific language governing permissions and
 * limitations under the License.
 */

package org.scalasteward.core.repocache

import cats.syntax.all._
import cats.{MonadThrow, Parallel}
import org.scalasteward.core.application.Config
import org.scalasteward.core.buildtool.BuildToolDispatcher
import org.scalasteward.core.data.{Dependency, DependencyInfo, RepoDataWithMeta}
import org.scalasteward.core.git.GitAlg
import org.scalasteward.core.repoconfig.RepoConfigAlg
import org.scalasteward.core.vcs.data.{Repo, RepoOut}
import org.scalasteward.core.vcs.{VCSApiAlg, VCSRepoAlg}
import org.typelevel.log4cats.Logger

final class RepoCacheAlg[F[_]](config: Config)(implicit
    buildToolDispatcher: BuildToolDispatcher[F],
    gitAlg: GitAlg[F],
    logger: Logger[F],
    parallel: Parallel[F],
    refreshErrorAlg: RefreshErrorAlg[F],
    repoCacheRepository: RepoCacheRepository[F],
    repoConfigAlg: RepoConfigAlg[F],
    vcsApiAlg: VCSApiAlg[F],
    vcsRepoAlg: VCSRepoAlg[F],
    F: MonadThrow[F]
) {
  def checkCache(repo: Repo): F[(RepoDataWithMeta, RepoOut)] =
    logger.info(s"Check cache of ${repo.show}") >>
      refreshErrorAlg.skipIfFailedRecently(repo) {
        (
          vcsApiAlg.createForkOrGetRepoWithBranch(repo, config.vcsCfg.doNotFork),
          repoCacheRepository.findCache(repo)
        ).parTupled.flatMap { case ((repoOut, branchOut), maybeCache) =>
          val latestSha1 = branchOut.commit.sha
          maybeCache
            .filter(_.sha1 === latestSha1)
            .fold(cloneAndRefreshCache(repo, repoOut))(supplementCache(repo, _).pure[F])
            .map(data => (data, repoOut))
        }
      }

  private def supplementCache(repo: Repo, cache: RepoCache): RepoDataWithMeta =
    RepoDataWithMeta(repo, cache, repoConfigAlg.mergeWithGlobal(cache.maybeRepoConfig), None)

  private def cloneAndRefreshCache(repo: Repo, repoOut: RepoOut): F[RepoDataWithMeta] =
    vcsRepoAlg.cloneAndSync(repo, repoOut) >> refreshCache(repo)

  private def refreshCache(repo: Repo): F[RepoDataWithMeta] =
    for {
      _ <- logger.info(s"Refresh cache of ${repo.show}")
      data <- refreshErrorAlg.persistError(repo)(computeCache(repo))
      _ <- repoCacheRepository.updateCache(repo, data.repoData.cache)
    } yield data

  private def computeCache(repo: Repo): F[RepoDataWithMeta] =
    for {
      branch <- gitAlg.currentBranch(repo)
      latestSha1 <- gitAlg.latestSha1(repo, branch)
      maybeConfig <- repoConfigAlg.readRepoConfig(repo)
      config = repoConfigAlg.mergeWithGlobal(maybeConfig.flatMap(_.toOption))
      dependencies <- buildToolDispatcher.getDependencies(repo, config)
      dependencyInfos <-
        dependencies.traverse(_.traverse(_.traverse(gatherDependencyInfo(repo, _))))
<<<<<<< HEAD
      cache = RepoCache(latestSha1, dependencyInfos, maybeConfig.flatMap(_.toOption))
    } yield RepoDataWithMeta(repo, cache, config, maybeConfig.flatMap(_.swap.toOption))
=======
      _ <- gitAlg.discardChanges(repo)
      cache = RepoCache(latestSha1, dependencyInfos, maybeConfig)
    } yield RepoData(repo, cache, config)
>>>>>>> 17235ca1

  private def gatherDependencyInfo(repo: Repo, dependency: Dependency): F[DependencyInfo] =
    gitAlg.findFilesContaining(repo, dependency.version).map(DependencyInfo(dependency, _))
}<|MERGE_RESOLUTION|>--- conflicted
+++ resolved
@@ -20,7 +20,7 @@
 import cats.{MonadThrow, Parallel}
 import org.scalasteward.core.application.Config
 import org.scalasteward.core.buildtool.BuildToolDispatcher
-import org.scalasteward.core.data.{Dependency, DependencyInfo, RepoDataWithMeta}
+import org.scalasteward.core.data.{Dependency, DependencyInfo, RepoData}
 import org.scalasteward.core.git.GitAlg
 import org.scalasteward.core.repoconfig.RepoConfigAlg
 import org.scalasteward.core.vcs.data.{Repo, RepoOut}
@@ -39,7 +39,7 @@
     vcsRepoAlg: VCSRepoAlg[F],
     F: MonadThrow[F]
 ) {
-  def checkCache(repo: Repo): F[(RepoDataWithMeta, RepoOut)] =
+  def checkCache(repo: Repo): F[(RepoData, RepoOut)] =
     logger.info(s"Check cache of ${repo.show}") >>
       refreshErrorAlg.skipIfFailedRecently(repo) {
         (
@@ -54,36 +54,33 @@
         }
       }
 
-  private def supplementCache(repo: Repo, cache: RepoCache): RepoDataWithMeta =
-    RepoDataWithMeta(repo, cache, repoConfigAlg.mergeWithGlobal(cache.maybeRepoConfig), None)
+  private def supplementCache(repo: Repo, cache: RepoCache): RepoData =
+    RepoData(repo, cache, repoConfigAlg.mergeWithGlobal(cache.maybeRepoConfig))
 
-  private def cloneAndRefreshCache(repo: Repo, repoOut: RepoOut): F[RepoDataWithMeta] =
+  private def cloneAndRefreshCache(repo: Repo, repoOut: RepoOut): F[RepoData] =
     vcsRepoAlg.cloneAndSync(repo, repoOut) >> refreshCache(repo)
 
-  private def refreshCache(repo: Repo): F[RepoDataWithMeta] =
+  private def refreshCache(repo: Repo): F[RepoData] =
     for {
       _ <- logger.info(s"Refresh cache of ${repo.show}")
       data <- refreshErrorAlg.persistError(repo)(computeCache(repo))
-      _ <- repoCacheRepository.updateCache(repo, data.repoData.cache)
+      _ <- repoCacheRepository.updateCache(repo, data.cache)
     } yield data
 
-  private def computeCache(repo: Repo): F[RepoDataWithMeta] =
+  private def computeCache(repo: Repo): F[RepoData] =
     for {
       branch <- gitAlg.currentBranch(repo)
       latestSha1 <- gitAlg.latestSha1(repo, branch)
-      maybeConfig <- repoConfigAlg.readRepoConfig(repo)
-      config = repoConfigAlg.mergeWithGlobal(maybeConfig.flatMap(_.toOption))
+      parsedConfig <- repoConfigAlg.readRepoConfig(repo)
+      maybeConfig = parsedConfig.flatMap(_.toOption)
+      config = repoConfigAlg.mergeWithGlobal(maybeConfig)
       dependencies <- buildToolDispatcher.getDependencies(repo, config)
       dependencyInfos <-
         dependencies.traverse(_.traverse(_.traverse(gatherDependencyInfo(repo, _))))
-<<<<<<< HEAD
-      cache = RepoCache(latestSha1, dependencyInfos, maybeConfig.flatMap(_.toOption))
-    } yield RepoDataWithMeta(repo, cache, config, maybeConfig.flatMap(_.swap.toOption))
-=======
       _ <- gitAlg.discardChanges(repo)
-      cache = RepoCache(latestSha1, dependencyInfos, maybeConfig)
+      maybeConfigParsingError = parsedConfig.flatMap(_.left.toOption)
+      cache = RepoCache(latestSha1, dependencyInfos, maybeConfig, maybeConfigParsingError)
     } yield RepoData(repo, cache, config)
->>>>>>> 17235ca1
 
   private def gatherDependencyInfo(repo: Repo, dependency: Dependency): F[DependencyInfo] =
     gitAlg.findFilesContaining(repo, dependency.version).map(DependencyInfo(dependency, _))
