--- conflicted
+++ resolved
@@ -35,7 +35,6 @@
     workspaceAlg: WorkspaceAlg[F],
     F: MonadThrowable[F]
 ) {
-<<<<<<< HEAD
 
   def readRepoConfigWithDefault(repo: Repo): F[RepoConfig] =
     for {
@@ -44,12 +43,6 @@
     } yield config
       .map(_ |+| defaultCfg)
       .getOrElse(defaultCfg)
-=======
-  def readRepoConfigOrDefault(repo: Repo): F[RepoConfig] =
-    readRepoConfig(repo).flatMap { config =>
-      config.map(F.pure).getOrElse(defaultRepoConfig)
-    }
->>>>>>> d4cd7d9f
 
   /**
     * Default configuration will try to read file specified in config.reposDefaultConfig first;
