/*
 * Copyright 2018-2019 Scala Steward contributors
 *
 * Licensed under the Apache License, Version 2.0 (the "License");
 * you may not use this file except in compliance with the License.
 * You may obtain a copy of the License at
 *
 *     http://www.apache.org/licenses/LICENSE-2.0
 *
 * Unless required by applicable law or agreed to in writing, software
 * distributed under the License is distributed on an "AS IS" BASIS,
 * WITHOUT WARRANTIES OR CONDITIONS OF ANY KIND, either express or implied.
 * See the License for the specific language governing permissions and
 * limitations under the License.
 */

package org.scalasteward.core.vcs

import cats.effect.Sync
import org.scalasteward.core.application.Config
<<<<<<< HEAD
import org.scalasteward.core.application.SupportedVCS.Bitbucket
import org.scalasteward.core.application.SupportedVCS.GitHub
import org.scalasteward.core.application.SupportedVCS.Gitlab
import org.scalasteward.core.bitbucket.http4s.Http4sBitbucketApiAlg
import org.scalasteward.core.github.http4s.Http4sGitHubApiAlg
import org.scalasteward.core.gitlab.http4s.Http4sGitLabApiAlg
import org.scalasteward.core.util.HttpJsonClient
=======
import org.scalasteward.core.util.HttpJsonClient
import org.scalasteward.core.github.http4s.Http4sGitHubApiAlg
import org.scalasteward.core.gitlab.http4s.Http4sGitLabApiAlg
>>>>>>> d361e85f
import org.scalasteward.core.vcs.data.AuthenticatedUser

class VCSSelection[F[_]: Sync](implicit client: HttpJsonClient[F], user: AuthenticatedUser) {
  private def github(config: Config): Http4sGitHubApiAlg[F] = {
    import org.scalasteward.core.github.http4s.authentication.addCredentials

    new Http4sGitHubApiAlg[F](config.vcsApiHost, _ => addCredentials(user))
  }
<<<<<<< HEAD

=======
>>>>>>> d361e85f
  private def gitlab(config: Config): Http4sGitLabApiAlg[F] = {
    import org.scalasteward.core.gitlab.http4s.authentication.addCredentials

    new Http4sGitLabApiAlg[F](config.vcsApiHost, user, _ => addCredentials(user))
<<<<<<< HEAD
  }

  private def bitbucket(config: Config): Http4sBitbucketApiAlg[F] = {
    import org.scalasteward.core.bitbucket.http4s.authentication.addCredentials

    new Http4sBitbucketApiAlg(config.vcsApiHost, user, _ => addCredentials(user))
  }

  def getAlg(config: Config): VCSApiAlg[F] = config.vcsType match {
    case GitHub    => github(config)
    case Gitlab    => gitlab(config)
    case Bitbucket => bitbucket(config)
=======
  }
  def getAlg(config: Config): VCSApiAlg[F] = config.vcsType match {
    case GitHub => github(config)
    case Gitlab => gitlab(config)
>>>>>>> d361e85f
  }
}<|MERGE_RESOLUTION|>--- conflicted
+++ resolved
@@ -18,19 +18,11 @@
 
 import cats.effect.Sync
 import org.scalasteward.core.application.Config
-<<<<<<< HEAD
-import org.scalasteward.core.application.SupportedVCS.Bitbucket
-import org.scalasteward.core.application.SupportedVCS.GitHub
-import org.scalasteward.core.application.SupportedVCS.Gitlab
+import org.scalasteward.core.application.SupportedVCS.{Bitbucket, GitHub, Gitlab}
+import org.scalasteward.core.util.HttpJsonClient
 import org.scalasteward.core.bitbucket.http4s.Http4sBitbucketApiAlg
 import org.scalasteward.core.github.http4s.Http4sGitHubApiAlg
 import org.scalasteward.core.gitlab.http4s.Http4sGitLabApiAlg
-import org.scalasteward.core.util.HttpJsonClient
-=======
-import org.scalasteward.core.util.HttpJsonClient
-import org.scalasteward.core.github.http4s.Http4sGitHubApiAlg
-import org.scalasteward.core.gitlab.http4s.Http4sGitLabApiAlg
->>>>>>> d361e85f
 import org.scalasteward.core.vcs.data.AuthenticatedUser
 
 class VCSSelection[F[_]: Sync](implicit client: HttpJsonClient[F], user: AuthenticatedUser) {
@@ -39,15 +31,10 @@
 
     new Http4sGitHubApiAlg[F](config.vcsApiHost, _ => addCredentials(user))
   }
-<<<<<<< HEAD
-
-=======
->>>>>>> d361e85f
   private def gitlab(config: Config): Http4sGitLabApiAlg[F] = {
     import org.scalasteward.core.gitlab.http4s.authentication.addCredentials
 
     new Http4sGitLabApiAlg[F](config.vcsApiHost, user, _ => addCredentials(user))
-<<<<<<< HEAD
   }
 
   private def bitbucket(config: Config): Http4sBitbucketApiAlg[F] = {
@@ -60,11 +47,5 @@
     case GitHub    => github(config)
     case Gitlab    => gitlab(config)
     case Bitbucket => bitbucket(config)
-=======
-  }
-  def getAlg(config: Config): VCSApiAlg[F] = config.vcsType match {
-    case GitHub => github(config)
-    case Gitlab => gitlab(config)
->>>>>>> d361e85f
   }
 }