package org.scalasteward.core.mock

import better.files.File
import org.scalasteward.core.application.Cli.EnvVar
import org.http4s.Uri
import org.scalasteward.core.application.Config
import org.scalasteward.core.edit.EditAlg
import org.scalasteward.core.git.{Author, GitAlg}
import org.scalasteward.core.io.{MockFileAlg, MockProcessAlg, MockWorkspaceAlg}
import org.scalasteward.core.repoconfig.RepoConfigAlg
import org.scalasteward.core.sbt.SbtAlg
import org.scalasteward.core.update.FilterAlg
import org.scalasteward.core.util.{DateTimeAlg, LogAlg}
import org.scalasteward.core.vcs.VCSRepoAlg
import org.scalasteward.core.application.SupportedVCS

object MockContext {
  implicit val config: Config = Config(
    workspace = File.temp / "ws",
    reposFile = File.temp / "repos.md",
    gitAuthor = Author("Bot Doe", "bot@example.org"),
    vcsType = SupportedVCS.GitHub,
<<<<<<< HEAD
    vcsApiHost = Uri.uri(""),
=======
    vcsApiHost = Uri(),
>>>>>>> 20fae697
    vcsLogin = "bot-doe",
    gitAskPass = File.temp / "askpass.sh",
    signCommits = true,
    whitelistedDirectories = Nil,
    readOnlyDirectories = Nil,
    disableSandbox = false,
    doNotFork = false,
    ignoreOptsFiles = false,
    keepCredentials = false,
    envVars = List(
      EnvVar("TEST_VAR", "GREAT"),
      EnvVar("ANOTHER_TEST_VAR", "ALSO_GREAT")
    )
  )

  implicit val fileAlg: MockFileAlg = new MockFileAlg
  implicit val logger: MockLogger = new MockLogger
  implicit val processAlg: MockProcessAlg = new MockProcessAlg
  implicit val workspaceAlg: MockWorkspaceAlg = new MockWorkspaceAlg

  implicit val dateTimeAlg: DateTimeAlg[MockEff] = DateTimeAlg.create
  implicit val gitAlg: GitAlg[MockEff] = GitAlg.create
  implicit val gitHubRepoAlg: VCSRepoAlg[MockEff] = VCSRepoAlg.create(config, gitAlg)
  implicit val logAlg: LogAlg[MockEff] = new LogAlg[MockEff]
  implicit val sbtAlg: SbtAlg[MockEff] = SbtAlg.create
  implicit val editAlg: EditAlg[MockEff] = new EditAlg[MockEff]
  implicit val repoConfigAlg: RepoConfigAlg[MockEff] = new RepoConfigAlg[MockEff]
  implicit val filterAlg: FilterAlg[MockEff] = new FilterAlg[MockEff]
}<|MERGE_RESOLUTION|>--- conflicted
+++ resolved
@@ -20,11 +20,7 @@
     reposFile = File.temp / "repos.md",
     gitAuthor = Author("Bot Doe", "bot@example.org"),
     vcsType = SupportedVCS.GitHub,
-<<<<<<< HEAD
-    vcsApiHost = Uri.uri(""),
-=======
     vcsApiHost = Uri(),
->>>>>>> 20fae697
     vcsLogin = "bot-doe",
     gitAskPass = File.temp / "askpass.sh",
     signCommits = true,
