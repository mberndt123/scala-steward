## Running Scala Steward

A complete list of all command line arguments can be found [here](help.md).

```bash
sbt stage

./modules/core/.jvm/target/universal/stage/bin/scala-steward \
  --workspace  "$STEWARD_DIR/workspace" \
  --repos-file "$STEWARD_DIR/repos.md" \
  --repo-config "$STEWARD_DIR/default.scala-steward.conf" \
  --git-author-email ${EMAIL} \
  --vcs-api-host "https://api.github.com" \
  --vcs-login ${LOGIN} \
  --git-ask-pass "$STEWARD_DIR/.github/askpass/$LOGIN.sh" \
  --sign-commits \
  --env-var FOO=BAR
```

Or as a [Docker](https://www.docker.com/) container:

```bash
sbt docker:publishLocal

docker run -v $STEWARD_DIR:/opt/scala-steward -it fthomas/scala-steward:latest \
  --workspace  "/opt/scala-steward/workspace" \
  --repos-file "/opt/scala-steward/repos.md" \
  --repo-config "/opt/scala-steward/default.scala-steward.conf" \
  --git-author-email ${EMAIL} \
  --vcs-api-host "https://api.github.com" \
  --vcs-login ${LOGIN} \
  --git-ask-pass "/opt/scala-steward/.github/askpass/$LOGIN.sh" \
  --sign-commits \
  --env-var FOO=BAR \ 
  --scalafix-migrations "/opt/scala-steward/extra-scalafix-migrations.conf" \
  --artifact-migrations "/opt/scala-steward/extra-artifact-migrations.conf" 
```

The [`git-ask-pass` option](https://git-scm.com/docs/gitcredentials) must specify an executable file (script) that returns (on the stdout),

- either the plain text password corresponding to the configured `${LOGIN}`,
- or (recommended) an authentication token corresponding to `${LOGIN}` (with appropriate permissions to watch the repositories; e.g. [Create a personal access token](https://help.github.com/en/articles/creating-a-personal-access-token-for-the-command-line) for GitHub).

**Note about git-ask-pass option**: The provided script must start with a valid shebang like `#!/bin/sh`, see issue [#1374](@GITHUB_URL@/issues/1374)

More information about using the `--scalafix-migrations` and `--artifact-migrations` options can be found 
[here][scalafixmigrations] and [here][artifactmigrations].

### Workspace

The workspace directory (specified with `--workspace`) provides a location for cache and temporary files.  

It is important to persist this workspace between runs.  Without this, Scala Steward will be unable to observe 
repo-specific preferences (such as [pullRequests.frequency](repo-specific-configuration.md)) correctly.   

### Private repositories

If you run Scala Steward for your own private projects, the option `--do-not-fork` can be required, not to fork.
Instead it will create pull requests directly on the private repository (as soon as the `${LOGIN}` can).

#### Credentials using environment variables

It can also be useful to pass additional environment variables from the command line using the `--env-var` flag as shown in the examples above. You can use this to pass any credentials required by your projects to resolve any private dependencies, e.g.:

```bash
--env-var BINTRAY_USER=username \
--env-var BINTRAY_PASS=password
```

These variables will be accessible (in sbt) to all of the projects that Scala Steward checks dependencies for.

#### Credentials using a credentials.sbt file

If your projects require credentials, you can also provide global credentials in the `$HOME/.sbt/1.0/credentials.sbt` file. 
The file should contain a single line: `credentials += Credentials("Some Nexus Repository Manager", "my.artifact.repo.net", "admin", "admin123")`.

#### sbt 0.13 workaround
For sbt 0.13 builds, scala-steward [may be unable](https://gitter.im/fthomas/scala-steward?at=5f0573dac7d15f7d0f7b15ac) to extract credentials for private resolvers. Instead, you can [configure coursier directly](https://get-coursier.io/docs/other-credentials) by adding `~/.config/coursier/credentials.properties`:
```scala
example1.username=username
example1.password=password
example1.host=artifacts.example.com
example1.realm=Example Realm
```

### Running locally from sbt

#### Sample run for GitLab

```
sbt
project core
run --do-not-fork --workspace "/path/workspace" --repos-file "/path/repos.md" --repo-config "/path/default.scala-steward.conf" --git-ask-pass "/path/pass.sh" --git-author-email "email@example.org" --vcs-type "gitlab" --vcs-api-host "https://gitlab.com/api/v4/" --vcs-login "gitlab.steward"
```


### Running on Docker for Bitbucket

* Create a file `repos.md` that will be injected into the container as as volume.
* Create a file `run.sh` with this content:

```
echo "#!/bin/sh"                  >> pass.sh
echo "echo '$BITBUCKET_PASSWORD'" >> pass.sh

chmod +x pass.sh

docker run -v $PWD:/opt/scala-steward \
    -v ~/.sbt/:/root/.sbt \
    -it fthomas/scala-steward:latest \
    -DLOG_LEVEL=TRACE \
    --do-not-fork \
    --workspace "/opt/scala-steward/workspace" \
    --repos-file "/opt/scala-steward/repos.md" \
    --repo-config "/opt/scala-steward/default.scala-steward.conf" \
    --git-ask-pass "/opt/scala-steward/pass.sh" \
    --git-author-email "myemail@company.xyz" \
    --vcs-type "bitbucket" \
    --vcs-api-host "https://api.bitbucket.org/2.0" \
    --vcs-login "$BITBUCKET_USERNAME"
```

* Run it from a CI tool or manually using with this command:

`BITBUCKET_USERNAME=<myuser> BITBUCKET_PASSWORD=<mypass> ./run.sh`

### Running in a Bitbucket pipeline to update Bitbucket repos

* Create a file `repos.md` that will be injected into the container as a volume.
* Create a file `run.sh` with this content:

```
echo "#!/bin/sh"                  >> pass.sh
echo "echo '$BITBUCKET_PASSWORD'" >> pass.sh

chmod +x pass.sh

docker run -v $PWD:/opt/scala-steward \
    -i fthomas/scala-steward:latest \
    -DLOG_LEVEL=TRACE \
    --do-not-fork \
    --workspace "/opt/scala-steward/workspace" \
    --repos-file "/opt/scala-steward/repos.md" \
    --repo-config "/opt/scala-steward/default.scala-steward.conf" \
    --git-ask-pass "/opt/scala-steward/pass.sh" \
    --git-author-email "myemail@company.xyz" \
    --vcs-type "bitbucket" \
    --vcs-api-host "https://api.bitbucket.org/2.0" \
    --vcs-login "$BITBUCKET_USERNAME"
```

NOTE: This script is slightly different to the one in the previous Bitbucket
example, because it needs to run in a Bitbucket Pipeline. The `-t` flag has been
removed, and we do mount `~/.sbt` as a volume.

* Prepare an S3 bucket (or similar storage) to persist the Scala Steward
  workspace between runs
* Set some repository variables: AWS credentials, plus the S3 bucket name
* Create a pipeline to run Scala Steward and sync the workspace to S3:

```
image:
  name: <any Linux image with AWS CLI installed>

options:
  docker: true

definitions:
  services:
    docker:
      memory: 4096

pipelines:
  custom:
    run-scala-steward:
      - step:
          name: Run Scala Steward
          size: 2x
          script:
            - aws s3 sync s3://${WORKSPACE_BUCKET}/workspace ./workspace
            - ./run.sh
            - aws s3 sync ./workspace s3://${WORKSPACE_BUCKET}/workspace
```

* In the Pipelines UI, configure the pipeline to run on a schedule (e.g. daily)

### Running On-premise

#### GitHub Enterprise

There is multiple articles on how to run Scala Steward on-premise:

* [Running Scala Steward On-premise](https://engineering.avast.io/running-scala-steward-on-premise)
* [Running scala-steward periodically on AWS Fargate](https://medium.com/@tanishiking/running-scala-steward-periodically-on-aws-fargate-3d3d202f0f7)
* [Scala StewardとGitHub Actionsで依存ライブラリの更新を自動化する](https://scalapedia.com/articles/145/Scala+Steward%E3%81%A8GitHub+Actions%E3%81%A7%E4%BE%9D%E5%AD%98%E3%83%A9%E3%82%A4%E3%83%96%E3%83%A9%E3%83%AA%E3%81%AE%E6%9B%B4%E6%96%B0%E3%82%92%E8%87%AA%E5%8B%95%E5%8C%96%E3%81%99%E3%82%8B)
* [Centralized Scala Steward with GitHub Actions](https://hector.dev/2020/11/18/centralized-scala-steward-with-github-actions)
* [Big Timesavers for Busy Scala Developers](https://speakerdeck.com/exoego/big-timesavers-for-busy-scala-developers)
* [Running scala steward on private repos](http://www.roundcrisis.com/2020/08/15/Scala-Steward-locally/)
  
#### GitLab

The following describes a setup using GitLab Docker runner, which you have to set up separately.

1. create a "scalasteward" user in GitLab
2. assign that user "Developer" permissions in every project that should be managed by Scala Steward
3. login as that user and create a Personal Access Token with `api`, `read_repository` and `write_repository` scopes
4. create a project and add the following GitLab CI config

```yaml
check:
  rules:
    # only run when scheduled, or when pushing a commit to the default
    # branch which changed the repos.md file
    - if: '$CI_PIPELINE_SOURCE == "merge_request_event"'
      when: never
    - if: '$CI_COMMIT_BRANCH == $CI_DEFAULT_BRANCH'
      changes:
        - repos.md
      when: on_success
    - if: '$CI_PIPELINE_SOURCE == "schedule"'
      when: on_success
  image:
    name: fthomas/scala-steward:latest
    entrypoint: [""]
  variables:
    # change values here, if needed;
    EMAIL: 'me@scala-steward.org'
    LOGIN: 'scalasteward'
  script:
    - mkdir --parents "$CI_PROJECT_DIR/.sbt" "$CI_PROJECT_DIR/.ivy2"
    - ln -sfT "$CI_PROJECT_DIR/.sbt"  "$HOME/.sbt"
    - ln -sfT "$CI_PROJECT_DIR/.ivy2" "$HOME/.ivy2"
    - >-
      /opt/docker/bin/scala-steward
        --workspace  "$CI_PROJECT_DIR/workspace"
        --process-timeout 30min
        --do-not-fork
        --repos-file "$CI_PROJECT_DIR/repos.md"
        --repo-config "$CI_PROJECT_DIR/default.scala-steward.conf"
        --git-author-email "${EMAIL}"
        --vcs-type "gitlab"
        --vcs-api-host "${CI_API_V4_URL}"
        --vcs-login "${LOGIN}"
        --git-ask-pass "$CI_PROJECT_DIR/askpass.sh"
  cache:
    key: scala-steward
    paths:
      - .ivy2/cache
      - .sbt/boot/scala*
      - workspace/store
```
5. add a masked CI variable `SCALA_STEWARD_TOKEN` in "Settings > CI / CD : Variables" for the access token
6. add the `askpass.sh` script to the repository:

```bash
#!/usr/bin/env bash

echo "${SCALA_STEWARD_TOKEN}"
```
7. add the `repos.md` file 
8. (*optional*) create a new schedule to trigger the pipeline on a daily/weekly basis

<<<<<<< HEAD
#### Azure Repos

* Create a file `repos.md` that will be injected into the container as a volume.
* Create a file `run.sh` with this content:

```
echo "#!/bin/sh"                  >> pass.sh
echo "echo '$AZURE_REPO_ACCESS_TOKEN'" >> pass.sh

chmod +x pass.sh

docker run -v $PWD:/opt/scala-steward \
    -it fthomas/scala-steward:latest \
    -DLOG_LEVEL=TRACE \
    --do-not-fork \
    --workspace "/opt/scala-steward/workspace" \
    --repos-file "/opt/scala-steward/repos.md" \
    --git-author-email "email@mycompany.com" \
    --vcs-type "azure-repos" \
    --vcs-api-host "https://dev.azure.com" \
    --vcs-login "email@mycompany.com" \
    --azure-repos-organization "mycompany" \
    --git-ask-pass "/opt/scala-steward/pass.sh"
```

Note: `AZURE_REPO_ACCESS_TOKEN` is a personal access token created with Read, write, & manage permissions to your repositories.
=======
Scala Steward is compatible with Coursier authentication using headers. To authenticate
using the [Gitlab CI/CD job token](https://docs.gitlab.com/ee/ci/jobs/ci_job_token.html), while also supporting your own private token when performing
local development, use the following snippet:
```scala
import lmcoursier.CoursierConfiguration
import lmcoursier.definitions.Authentication

lazy val gitlabToken: Option[(String, String)] = {
  //The Gitlab runner sets CI_JOB_TOKEN automatically as part of running inside a build job
  val jobToken = sys.env.get("CI_JOB_TOKEN").map(t => ("Job-Token", t)) 
  //When running on your local machine, set the environment variable GITLAB_PRIVATE_TOKEN
  val privateToken = sys.env.get("GITLAB_PRIVATE_TOKEN").map(t => ("Private-Token", t))

  jobToken.orElse(privateToken)
}

def addGitlabToken(current: CoursierConfiguration): CoursierConfiguration = {
  gitlabToken.fold(current) { token =>
    current.addRepositoryAuthentication("gitlab-repo", Authentication(Seq(token)))
  }
}

resolvers += "gitlab-repo" at s"https://gitlab.example.com/api/v4/groups/1/-/packages/maven"
csrConfiguration ~= addGitlabToken
updateClassifiers / csrConfiguration ~= addGitlabToken
updateSbtClassifiers / csrConfiguration ~= addGitlabToken
```
>>>>>>> 45fa525a

[scalafixmigrations]: @GITHUB_URL@/blob/@MAIN_BRANCH@/docs/scalafix-migrations.md
[artifactmigrations]: @GITHUB_URL@/blob/@MAIN_BRANCH@/docs/artifact-migrations.md<|MERGE_RESOLUTION|>--- conflicted
+++ resolved
@@ -260,7 +260,34 @@
 7. add the `repos.md` file 
 8. (*optional*) create a new schedule to trigger the pipeline on a daily/weekly basis
 
-<<<<<<< HEAD
+Scala Steward is compatible with Coursier authentication using headers. To authenticate
+using the [Gitlab CI/CD job token](https://docs.gitlab.com/ee/ci/jobs/ci_job_token.html), while also supporting your own private token when performing
+local development, use the following snippet:
+```scala
+import lmcoursier.CoursierConfiguration
+import lmcoursier.definitions.Authentication
+
+lazy val gitlabToken: Option[(String, String)] = {
+  //The Gitlab runner sets CI_JOB_TOKEN automatically as part of running inside a build job
+  val jobToken = sys.env.get("CI_JOB_TOKEN").map(t => ("Job-Token", t)) 
+  //When running on your local machine, set the environment variable GITLAB_PRIVATE_TOKEN
+  val privateToken = sys.env.get("GITLAB_PRIVATE_TOKEN").map(t => ("Private-Token", t))
+
+  jobToken.orElse(privateToken)
+}
+
+def addGitlabToken(current: CoursierConfiguration): CoursierConfiguration = {
+  gitlabToken.fold(current) { token =>
+    current.addRepositoryAuthentication("gitlab-repo", Authentication(Seq(token)))
+  }
+}
+
+resolvers += "gitlab-repo" at s"https://gitlab.example.com/api/v4/groups/1/-/packages/maven"
+csrConfiguration ~= addGitlabToken
+updateClassifiers / csrConfiguration ~= addGitlabToken
+updateSbtClassifiers / csrConfiguration ~= addGitlabToken
+```
+
 #### Azure Repos
 
 * Create a file `repos.md` that will be injected into the container as a volume.
@@ -287,35 +314,6 @@
 ```
 
 Note: `AZURE_REPO_ACCESS_TOKEN` is a personal access token created with Read, write, & manage permissions to your repositories.
-=======
-Scala Steward is compatible with Coursier authentication using headers. To authenticate
-using the [Gitlab CI/CD job token](https://docs.gitlab.com/ee/ci/jobs/ci_job_token.html), while also supporting your own private token when performing
-local development, use the following snippet:
-```scala
-import lmcoursier.CoursierConfiguration
-import lmcoursier.definitions.Authentication
-
-lazy val gitlabToken: Option[(String, String)] = {
-  //The Gitlab runner sets CI_JOB_TOKEN automatically as part of running inside a build job
-  val jobToken = sys.env.get("CI_JOB_TOKEN").map(t => ("Job-Token", t)) 
-  //When running on your local machine, set the environment variable GITLAB_PRIVATE_TOKEN
-  val privateToken = sys.env.get("GITLAB_PRIVATE_TOKEN").map(t => ("Private-Token", t))
-
-  jobToken.orElse(privateToken)
-}
-
-def addGitlabToken(current: CoursierConfiguration): CoursierConfiguration = {
-  gitlabToken.fold(current) { token =>
-    current.addRepositoryAuthentication("gitlab-repo", Authentication(Seq(token)))
-  }
-}
-
-resolvers += "gitlab-repo" at s"https://gitlab.example.com/api/v4/groups/1/-/packages/maven"
-csrConfiguration ~= addGitlabToken
-updateClassifiers / csrConfiguration ~= addGitlabToken
-updateSbtClassifiers / csrConfiguration ~= addGitlabToken
-```
->>>>>>> 45fa525a
 
 [scalafixmigrations]: @GITHUB_URL@/blob/@MAIN_BRANCH@/docs/scalafix-migrations.md
 [artifactmigrations]: @GITHUB_URL@/blob/@MAIN_BRANCH@/docs/artifact-migrations.md